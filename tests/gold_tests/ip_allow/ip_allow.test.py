--- conflicted
+++ resolved
@@ -24,11 +24,7 @@
 Test.ContinueOnFail = True
 
 # Define default ATS
-<<<<<<< HEAD
-ts = Test.MakeATSProcess("ts", command="traffic_server", select_ports=True,
-=======
-ts = Test.MakeATSProcess("ts", command="traffic_manager",
->>>>>>> 2506ec8a
+ts = Test.MakeATSProcess("ts", command="traffic_server",
                          enable_tls=True, enable_cache=False)
 server = Test.MakeOriginServer("server", ssl=True)
 
