--- conflicted
+++ resolved
@@ -677,20 +677,12 @@
   ////////////////////////////////////
   // parent proxy connect attempts //
   ///////////////////////////////////
-<<<<<<< HEAD
-  MgmtInt parent_connect_attempts     = 4;
-  MgmtInt parent_retry_time           = 300;
-  MgmtInt parent_fail_threshold       = 10;
-  MgmtInt per_parent_connect_attempts = 2;
-=======
   MgmtInt parent_connect_attempts          = 4;
   MgmtInt parent_retry_time                = 300;
   MgmtInt parent_fail_threshold            = 10;
   MgmtInt per_parent_connect_attempts      = 2;
-  MgmtInt parent_connect_timeout           = 30;
   MgmtByte enable_parent_timeout_markdowns = 0;
   MgmtByte disable_parent_markdowns        = 0;
->>>>>>> c46a4ca7
 
   MgmtInt down_server_timeout = 300;
 
